--- conflicted
+++ resolved
@@ -22,11 +22,7 @@
             var url = "/test";
             var isParsed = AbsoluteUri.TryParse(url, out var absoluteUri);
 
-<<<<<<< HEAD
             Assert.IsFalse(isParsed);
-=======
-            Assert.IsFalse(result);
->>>>>>> 96012aad
             Assert.IsNull(absoluteUri);
         }
 
